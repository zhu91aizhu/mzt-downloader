--- conflicted
+++ resolved
@@ -281,12 +281,8 @@
 
             let index = idx - 1;
             let album = &albums[index];
-<<<<<<< HEAD
-            album.download_pictures(".").await
-=======
             info!("download searcher {} page {} index album, album: {}", self.page, idx, album.name);
             album.download_pictures("./").await
->>>>>>> fdebc1b5
         } else {
             Err(anyhow!("current page no data"))
         }
